import Peer from "peerjs";
import type { PeerJSOption } from "peerjs";
import nacl from "tweetnacl";
<<<<<<< HEAD
import { encodeBase64 } from "tweetnacl-util";
=======
import {
  decodeUTF8,
  encodeBase64
} from "tweetnacl-util";
>>>>>>> 6c81072d

import { Transport } from "boardgame.io/internal";
import type {
  ChatMessage,
  CredentialedActionShape,
  Game,
  State,
} from "boardgame.io";

import { P2PHost } from "./host";
import type { ClientAction, Client } from "./types";
import { signMessage } from "./authentication";

type TransportOpts = ConstructorParameters<typeof Transport>[0];

type PeerError = Error & {
  type:
    | "browser-incompatible"
    | "disconnected"
    | "invalid-id"
    | "invalid-key"
    | "network"
    | "peer-unavailable"
    | "ssl-unavailable"
    | "server-error"
    | "socket-error"
    | "socket-closed"
    | "unavailable-id"
    | "webrtc";
};

interface P2POpts {
  isHost?: boolean;
  peerOptions?: PeerJSOption;
  onError?: (error: PeerError) => void;
  keyPair?: nacl.SignKeyPair;
}

/**
 * Abstraction around `setTimeout`/`clearTimeout` that doubles the timeout
 * interval each time it is run until reaches a maximum interval length.
 */
class BackoffScheduler {
  private readonly initialInterval = 500;
  private readonly maxInterval = 32_000;
  private interval = this.initialInterval;
  private taskID?: NodeJS.Timeout;

  private cancelTask() {
    if (this.taskID) {
      clearTimeout(this.taskID);
      delete this.taskID;
    }
  }

  schedule(task: () => void) {
    this.cancelTask();
    this.taskID = setTimeout(() => {
      if (this.interval < this.maxInterval) this.interval *= 2;
      task();
    }, this.interval);
  }

  clear() {
    this.cancelTask();
    this.interval = this.initialInterval;
  }
}

class P2PTransport extends Transport {
  private peer: Peer | null = null;
  private peerOptions: PeerJSOption;
  private onError: (error: PeerError) => void;
  private isHost: boolean;
  private game: Game;
  private emit?: (data: ClientAction) => void;
  private retryHandler: BackoffScheduler;
  private publicKey: string;
  private privateKey: string;

  constructor({
    isHost,
    // eslint-disable-next-line @typescript-eslint/no-empty-function
    onError = () => {},
    peerOptions = {},
    ...opts
  }: TransportOpts & P2POpts) {
    super(opts);
    this.isHost = Boolean(isHost);
    this.onError = onError;
    this.peerOptions = peerOptions;
    this.game = opts.game;
    this.retryHandler = new BackoffScheduler();

    let keyPair;
    if(opts.credentials) {
      keyPair = nacl.sign.keyPair.fromSeed(decodeUTF8(this.matchID + opts.credentials))
    } else {
      keyPair = nacl.sign.keyPair()
    }

    this.publicKey = encodeBase64(keyPair.publicKey);
    this.privateKey = encodeBase64(keyPair.secretKey);
  }

  /** Synthesized peer ID for looking up this match’s host. */
  private get hostID(): string {
    if (!this.matchID) throw new Error("matchID must be provided");
    // Sanitize host ID for PeerJS: remove any non-alphanumeric characters, trim
    // leading/trailing hyphens/underscores and collapse consecutive hyphens/underscores.
    return `boardgameio-${this.gameName}-matchid-${this.matchID}`.replace(
      /([^A-Za-z0-9_-]|^[_-]+|[_-]+$|(?<=[_-])[_-]+)/g,
      ""
    );
  }

  /** Client metadata for this client instance. */
  private get metadata(): Client["metadata"] {
<<<<<<< HEAD
    return {
      playerID: this.playerID,
      credentials:
        this.credentials == undefined ? this.publicKey : this.credentials,
      message: signMessage(this.playerID || "", this.privateKey),
    };
=======
    return { playerID: this.playerID, credentials: this.publicKey };
>>>>>>> 6c81072d
  }

  connect(): void {
    this.peer = new Peer(
      this.isHost ? this.hostID : undefined,
      this.peerOptions
    );

    if (this.isHost) {
      const host = new P2PHost({
        game: this.game,
        numPlayers: this.numPlayers,
        matchID: this.matchID,
      });

      // Process actions locally.
      this.emit = (action) => void host.processAction(action);

      // Register a local client for the host that applies updates directly to itself.
      host.registerClient({
        send: (data) => void this.notifyClient(data),
        metadata: this.metadata,
      });

      // When a peer connects to the host, register it and set up event handlers.
      this.peer.on("connection", (client) => {
        host.registerClient(client);
        client.on("data", (data) => void host.processAction(data));
        client.on("close", () => void host.unregisterClient(client));
      });
      this.peer.on("error", this.onError);

      this.onConnect();
    } else {
      this.peer.on("open", () => void this.connectToHost());
      this.peer.on("error", (error: PeerError) => {
        if (error.type === "network" || error.type === "peer-unavailable") {
          this.retryHandler.schedule(() => void this.connectToHost());
        } else {
          this.onError(error);
        }
      });
    }
  }

  /** Establish a connection to a remote host from a peer client. */
  private connectToHost(): void {
    if (!this.peer) return;
    const host = this.peer.connect(this.hostID, {
      metadata: this.metadata,
    });
    // Forward actions to the host.
    this.emit = (action) => void host.send(action);
    // Emit sync action when a connection to the host is established.
    host.on("open", () => void this.onConnect());
    // Apply updates received from the host.
    host.on("data", (data) => void this.notifyClient(data));
  }

  /** Execute tasks once the connection to a remote or local host has been established. */
  private onConnect(): void {
    this.retryHandler.clear();
    this.setConnectionStatus(true);
    this.requestSync();
  }

  disconnect(): void {
    if (this.peer) this.peer.destroy();
    this.peer = null;
    this.retryHandler.clear();
    this.setConnectionStatus(false);
  }

  requestSync(): void {
    if (!this.emit) return;
    this.emit({
      type: "sync",
      args: [this.matchID, this.playerID, this.credentials, this.numPlayers],
    });
  }

  sendAction(state: State, action: CredentialedActionShape.Any): void {
    if (!this.emit) return;
    this.emit({
      type: "update",
      args: [action, state._stateID, this.matchID, this.playerID!],
    });
  }

  sendChatMessage(matchID: string, chatMessage: ChatMessage): void {
    if (!this.emit) return;
    this.emit({ type: "chat", args: [matchID, chatMessage, this.credentials] });
  }

  private reconnect(): void {
    this.disconnect();
    this.connect();
  }

  updateMatchID(id: string): void {
    this.matchID = id;
    this.reconnect();
  }

  updatePlayerID(id: string): void {
    this.playerID = id;
    this.reconnect();
  }

  updateCredentials(credentials?: string): void {
    this.credentials = credentials;
    this.reconnect();
  }
}

/**
 * Experimental peer-to-peer multiplayer transport for boardgame.io.
 *
 * @param p2pOpts Transport configuration options.
 * @param p2pOpts.isHost Boolean flag to indicate if this client is responsible for the authoritative game state.
 * @param p2pOpts.onError Error callback.
 * @param p2pOpts.peerOptions Options to pass when instantiating a new PeerJS `Peer`.
 * @returns A transport factory for use by a boardgame.io client.
 * @example
 * import { Client } from 'boardgame.io/client';
 * import { P2P } from '@boardgame.io/p2p';
 * import { MyGame } from './game';
 *
 * const matchID = 'random-id-string';
 *
 * // Host clients maintain the authoritative game state and manage
 * // communication between all other peers.
 * const hostClient = Client({
 *   game: MyGame,
 *   matchID,
 *   playerID: '0',
 *   credentials: 'string-to-protect-playerID-zero',
 *   multiplayer: P2P({ isHost: true }),
 * });
 *
 * // Peer clients look up a host using the `matchID` and communicate
 * // with the host much like they would with a server.
 * const peerClient = Client({
 *   game: MyGame,
 *   matchID,
 *   playerID: '1',
 *   credentials: 'string-to-protect-playerID-one',
 *   multiplayer: P2P(),
 * });
 */
export const P2P =
  (p2pOpts: P2POpts = {}): ((transportOpts: TransportOpts) => P2PTransport) =>
  (transportOpts: TransportOpts): P2PTransport =>
    new P2PTransport({ ...transportOpts, ...p2pOpts });<|MERGE_RESOLUTION|>--- conflicted
+++ resolved
@@ -1,14 +1,10 @@
 import Peer from "peerjs";
 import type { PeerJSOption } from "peerjs";
 import nacl from "tweetnacl";
-<<<<<<< HEAD
-import { encodeBase64 } from "tweetnacl-util";
-=======
 import {
   decodeUTF8,
   encodeBase64
 } from "tweetnacl-util";
->>>>>>> 6c81072d
 
 import { Transport } from "boardgame.io/internal";
 import type {
@@ -127,16 +123,12 @@
 
   /** Client metadata for this client instance. */
   private get metadata(): Client["metadata"] {
-<<<<<<< HEAD
     return {
       playerID: this.playerID,
       credentials:
         this.credentials == undefined ? this.publicKey : this.credentials,
       message: signMessage(this.playerID || "", this.privateKey),
     };
-=======
-    return { playerID: this.playerID, credentials: this.publicKey };
->>>>>>> 6c81072d
   }
 
   connect(): void {
